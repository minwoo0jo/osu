﻿// Copyright (c) 2007-2018 ppy Pty Ltd <contact@ppy.sh>.
// Licensed under the MIT Licence - https://raw.githubusercontent.com/ppy/osu/master/LICENCE

using osu.Game.Beatmaps;
using osu.Game.Beatmaps.ControlPoints;
using osu.Game.Rulesets.Objects;
using osu.Game.Rulesets.Objects.Types;

namespace osu.Game.Rulesets.Catch.Objects
{
<<<<<<< HEAD
    public abstract class CatchHitObject : HitObject, IHasXPosition, IHasComboIndex
=======
    public abstract class CatchHitObject : HitObject, IHasXPosition, IHasComboInformation
>>>>>>> 75ca10af
    {
        public const double OBJECT_RADIUS = 44;

        public float X { get; set; }

        public int IndexInBeatmap { get; set; }

        public virtual FruitVisualRepresentation VisualRepresentation => (FruitVisualRepresentation)(IndexInBeatmap % 4);

        public virtual bool NewCombo { get; set; }

        public int IndexInCurrentCombo { get; set; }

        public int ComboIndex { get; set; }

        /// <summary>
        /// The next fruit starts a new combo. Used for explodey.
        /// </summary>
        public virtual bool LastInCombo { get; set; }

        public float Scale { get; set; } = 1;

        /// <summary>
        /// Whether this fruit can initiate a hyperdash.
        /// </summary>
        public bool HyperDash => HyperDashTarget != null;

        /// <summary>
        /// The target fruit if we are to initiate a hyperdash.
        /// </summary>
        public CatchHitObject HyperDashTarget;

        protected override void ApplyDefaultsToSelf(ControlPointInfo controlPointInfo, BeatmapDifficulty difficulty)
        {
            base.ApplyDefaultsToSelf(controlPointInfo, difficulty);

            Scale = 1.0f - 0.7f * (difficulty.CircleSize - 5) / 5;
        }
    }

    public enum FruitVisualRepresentation
    {
        Pear,
        Grape,
        Raspberry,
        Pineapple,
        Banana // banananananannaanana
    }
}
<|MERGE_RESOLUTION|>--- conflicted
+++ resolved
@@ -1,64 +1,60 @@
-﻿// Copyright (c) 2007-2018 ppy Pty Ltd <contact@ppy.sh>.
-// Licensed under the MIT Licence - https://raw.githubusercontent.com/ppy/osu/master/LICENCE
-
-using osu.Game.Beatmaps;
-using osu.Game.Beatmaps.ControlPoints;
-using osu.Game.Rulesets.Objects;
-using osu.Game.Rulesets.Objects.Types;
-
-namespace osu.Game.Rulesets.Catch.Objects
-{
-<<<<<<< HEAD
-    public abstract class CatchHitObject : HitObject, IHasXPosition, IHasComboIndex
-=======
-    public abstract class CatchHitObject : HitObject, IHasXPosition, IHasComboInformation
->>>>>>> 75ca10af
-    {
-        public const double OBJECT_RADIUS = 44;
-
-        public float X { get; set; }
-
-        public int IndexInBeatmap { get; set; }
-
-        public virtual FruitVisualRepresentation VisualRepresentation => (FruitVisualRepresentation)(IndexInBeatmap % 4);
-
-        public virtual bool NewCombo { get; set; }
-
-        public int IndexInCurrentCombo { get; set; }
-
-        public int ComboIndex { get; set; }
-
-        /// <summary>
-        /// The next fruit starts a new combo. Used for explodey.
-        /// </summary>
-        public virtual bool LastInCombo { get; set; }
-
-        public float Scale { get; set; } = 1;
-
-        /// <summary>
-        /// Whether this fruit can initiate a hyperdash.
-        /// </summary>
-        public bool HyperDash => HyperDashTarget != null;
-
-        /// <summary>
-        /// The target fruit if we are to initiate a hyperdash.
-        /// </summary>
-        public CatchHitObject HyperDashTarget;
-
-        protected override void ApplyDefaultsToSelf(ControlPointInfo controlPointInfo, BeatmapDifficulty difficulty)
-        {
-            base.ApplyDefaultsToSelf(controlPointInfo, difficulty);
-
-            Scale = 1.0f - 0.7f * (difficulty.CircleSize - 5) / 5;
-        }
-    }
-
-    public enum FruitVisualRepresentation
-    {
-        Pear,
-        Grape,
-        Raspberry,
-        Pineapple,
-        Banana // banananananannaanana
-    }
-}
+﻿// Copyright (c) 2007-2018 ppy Pty Ltd <contact@ppy.sh>.
+// Licensed under the MIT Licence - https://raw.githubusercontent.com/ppy/osu/master/LICENCE
+
+using osu.Game.Beatmaps;
+using osu.Game.Beatmaps.ControlPoints;
+using osu.Game.Rulesets.Objects;
+using osu.Game.Rulesets.Objects.Types;
+
+namespace osu.Game.Rulesets.Catch.Objects
+{
+    public abstract class CatchHitObject : HitObject, IHasXPosition, IHasComboInformation
+    {
+        public const double OBJECT_RADIUS = 44;
+
+        public float X { get; set; }
+
+        public int IndexInBeatmap { get; set; }
+
+        public virtual FruitVisualRepresentation VisualRepresentation => (FruitVisualRepresentation)(IndexInBeatmap % 4);
+
+        public virtual bool NewCombo { get; set; }
+
+        public int IndexInCurrentCombo { get; set; }
+
+        public int ComboIndex { get; set; }
+
+        /// <summary>
+        /// The next fruit starts a new combo. Used for explodey.
+        /// </summary>
+        public virtual bool LastInCombo { get; set; }
+
+        public float Scale { get; set; } = 1;
+
+        /// <summary>
+        /// Whether this fruit can initiate a hyperdash.
+        /// </summary>
+        public bool HyperDash => HyperDashTarget != null;
+
+        /// <summary>
+        /// The target fruit if we are to initiate a hyperdash.
+        /// </summary>
+        public CatchHitObject HyperDashTarget;
+
+        protected override void ApplyDefaultsToSelf(ControlPointInfo controlPointInfo, BeatmapDifficulty difficulty)
+        {
+            base.ApplyDefaultsToSelf(controlPointInfo, difficulty);
+
+            Scale = 1.0f - 0.7f * (difficulty.CircleSize - 5) / 5;
+        }
+    }
+
+    public enum FruitVisualRepresentation
+    {
+        Pear,
+        Grape,
+        Raspberry,
+        Pineapple,
+        Banana // banananananannaanana
+    }
+}