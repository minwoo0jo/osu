--- conflicted
+++ resolved
@@ -1,162 +1,156 @@
-﻿// Copyright (c) 2007-2017 ppy Pty Ltd <contact@ppy.sh>.
-// Licensed under the MIT Licence - https://raw.githubusercontent.com/ppy/osu/master/LICENCE
-
-using System;
-using osu.Framework.Graphics;
-using osu.Framework.Graphics.Containers;
-using osu.Framework.Graphics.Transforms;
-using osu.Framework.MathUtils;
-using osu.Game.Modes.Objects.Drawables;
-using osu.Game.Modes.Osu.Objects.Drawables.Pieces;
-using OpenTK;
-using OpenTK.Graphics;
-
-namespace osu.Game.Modes.Osu.Objects.Drawables
-{
-    public class DrawableSpinner : DrawableOsuHitObject
-    {
-        private Spinner spinner;
-
-        private SpinnerDisc disc;
-        private SpinnerBackground background;
-        private Container circleContainer;
-        private DrawableHitCircle circle;
-
-        public DrawableSpinner(Spinner s) : base(s)
-        {
-            Origin = Anchor.Centre;
-            Position = s.Position;
-
-            //take up full playfield.
-            Size = new Vector2(512);
-
-            spinner = s;
-
-            Children = new Drawable[]
-            {
-                background = new SpinnerBackground
-                {
-                    Alpha = 0,
-                    Anchor = Anchor.Centre,
-                    Origin = Anchor.Centre,
-                    DiscColour = Color4.Black
-                },
-                disc = new SpinnerDisc
-                {
-                    Alpha = 0,
-                    Anchor = Anchor.Centre,
-                    Origin = Anchor.Centre,
-                    DiscColour = s.ComboColour
-                },
-                circleContainer = new Container
-                {
-                    AutoSizeAxes = Axes.Both,
-                    Anchor = Anchor.Centre,
-                    Origin = Anchor.Centre,
-                    Children = new []
-                    {
-                        circle = new DrawableHitCircle(s)
-                        {
-                            Interactive = false,
-                            Position = Vector2.Zero,
-                            Anchor = Anchor.Centre,
-                        }
-                    }
-                }
-            };
-
-            background.Scale = scaleToCircle;
-            disc.Scale = scaleToCircle;
-        }
-
-        public override bool Contains(Vector2 screenSpacePos) => true;
-
-        protected override void CheckJudgement(bool userTriggered)
-        {
-            if (Time.Current < HitObject.StartTime) return;
-
-            disc.ScaleTo(Interpolation.ValueAt(Math.Sqrt(Progress), scaleToCircle, Vector2.One, 0, 1), 100);
-
-            if (Progress >= 1)
-                disc.Complete = true;
-
-            if (!userTriggered && Time.Current >= spinner.EndTime)
-            {
-                if (Progress >= 1)
-                {
-                    Judgement.Score = OsuScoreResult.Hit300;
-                    Judgement.Result = HitResult.Hit;
-                }
-                else if (Progress > .9)
-                {
-                    Judgement.Score = OsuScoreResult.Hit100;
-                    Judgement.Result = HitResult.Hit;
-                }
-                else if (Progress > .75)
-                {
-                    Judgement.Score = OsuScoreResult.Hit50;
-                    Judgement.Result = HitResult.Hit;
-                }
-                else
-                {
-<<<<<<< HEAD
-                    Judgement.Score = OsuScoreResult.Miss;
-                    if (Time.Current >= HitObject.EndTime)
-                        Judgement.Result = HitResult.Miss;
-=======
-                    j.Score = OsuScoreResult.Miss;
-                    if (Time.Current >= spinner.EndTime)
-                        j.Result = HitResult.Miss;
->>>>>>> b5edcf86
-                }
-            }
-        }
-
-        private Vector2 scaleToCircle => circle.Scale * circle.DrawWidth / DrawWidth * 0.95f;
-
-        private float spinsPerMinuteNeeded = 100 + 5 * 15; //TODO: read per-map OD and place it on the 5
-
-        private float rotationsNeeded => (float)(spinsPerMinuteNeeded * (spinner.EndTime - spinner.StartTime) / 60000f);
-
-        public float Progress => MathHelper.Clamp(disc.RotationAbsolute / 360 / rotationsNeeded, 0, 1);
-
-        protected override void UpdatePreemptState()
-        {
-            base.UpdatePreemptState();
-
-            circleContainer.ScaleTo(1, 400, EasingTypes.OutElastic);
-
-            background.Delay(TIME_PREEMPT - 500);
-
-            background.ScaleTo(scaleToCircle * 1.2f, 400, EasingTypes.OutQuint);
-            background.FadeIn(200);
-
-            background.Delay(400);
-            background.ScaleTo(1, 250, EasingTypes.OutQuint);
-
-            disc.Delay(TIME_PREEMPT - 50);
-            disc.FadeIn(200);
-        }
-
-        protected override void UpdateState(ArmedState state)
-        {
-            if (!IsLoaded) return;
-
-            base.UpdateState(state);
-
-            Delay(spinner.Duration, true);
-
-            FadeOut(160);
-
-            switch (state)
-            {
-                case ArmedState.Hit:
-                    ScaleTo(Scale * 1.2f, 320, EasingTypes.Out);
-                    break;
-                case ArmedState.Miss:
-                    ScaleTo(Scale * 0.8f, 320, EasingTypes.In);
-                    break;
-            }
-        }
-    }
-}
+﻿// Copyright (c) 2007-2017 ppy Pty Ltd <contact@ppy.sh>.
+// Licensed under the MIT Licence - https://raw.githubusercontent.com/ppy/osu/master/LICENCE
+
+using System;
+using osu.Framework.Graphics;
+using osu.Framework.Graphics.Containers;
+using osu.Framework.Graphics.Transforms;
+using osu.Framework.MathUtils;
+using osu.Game.Modes.Objects.Drawables;
+using osu.Game.Modes.Osu.Objects.Drawables.Pieces;
+using OpenTK;
+using OpenTK.Graphics;
+
+namespace osu.Game.Modes.Osu.Objects.Drawables
+{
+    public class DrawableSpinner : DrawableOsuHitObject
+    {
+        private Spinner spinner;
+
+        private SpinnerDisc disc;
+        private SpinnerBackground background;
+        private Container circleContainer;
+        private DrawableHitCircle circle;
+
+        public DrawableSpinner(Spinner s) : base(s)
+        {
+            Origin = Anchor.Centre;
+            Position = s.Position;
+
+            //take up full playfield.
+            Size = new Vector2(512);
+
+            spinner = s;
+
+            Children = new Drawable[]
+            {
+                background = new SpinnerBackground
+                {
+                    Alpha = 0,
+                    Anchor = Anchor.Centre,
+                    Origin = Anchor.Centre,
+                    DiscColour = Color4.Black
+                },
+                disc = new SpinnerDisc
+                {
+                    Alpha = 0,
+                    Anchor = Anchor.Centre,
+                    Origin = Anchor.Centre,
+                    DiscColour = s.ComboColour
+                },
+                circleContainer = new Container
+                {
+                    AutoSizeAxes = Axes.Both,
+                    Anchor = Anchor.Centre,
+                    Origin = Anchor.Centre,
+                    Children = new []
+                    {
+                        circle = new DrawableHitCircle(s)
+                        {
+                            Interactive = false,
+                            Position = Vector2.Zero,
+                            Anchor = Anchor.Centre,
+                        }
+                    }
+                }
+            };
+
+            background.Scale = scaleToCircle;
+            disc.Scale = scaleToCircle;
+        }
+
+        public override bool Contains(Vector2 screenSpacePos) => true;
+
+        protected override void CheckJudgement(bool userTriggered)
+        {
+            if (Time.Current < HitObject.StartTime) return;
+
+            disc.ScaleTo(Interpolation.ValueAt(Math.Sqrt(Progress), scaleToCircle, Vector2.One, 0, 1), 100);
+
+            if (Progress >= 1)
+                disc.Complete = true;
+
+            if (!userTriggered && Time.Current >= spinner.EndTime)
+            {
+                if (Progress >= 1)
+                {
+                    Judgement.Score = OsuScoreResult.Hit300;
+                    Judgement.Result = HitResult.Hit;
+                }
+                else if (Progress > .9)
+                {
+                    Judgement.Score = OsuScoreResult.Hit100;
+                    Judgement.Result = HitResult.Hit;
+                }
+                else if (Progress > .75)
+                {
+                    Judgement.Score = OsuScoreResult.Hit50;
+                    Judgement.Result = HitResult.Hit;
+                }
+                else
+                {
+                    Judgement.Score = OsuScoreResult.Miss;
+                    if (Time.Current >= spinner.EndTime)
+                        Judgement.Result = HitResult.Miss;
+                }
+            }
+        }
+
+        private Vector2 scaleToCircle => circle.Scale * circle.DrawWidth / DrawWidth * 0.95f;
+
+        private float spinsPerMinuteNeeded = 100 + 5 * 15; //TODO: read per-map OD and place it on the 5
+
+        private float rotationsNeeded => (float)(spinsPerMinuteNeeded * (spinner.EndTime - spinner.StartTime) / 60000f);
+
+        public float Progress => MathHelper.Clamp(disc.RotationAbsolute / 360 / rotationsNeeded, 0, 1);
+
+        protected override void UpdatePreemptState()
+        {
+            base.UpdatePreemptState();
+
+            circleContainer.ScaleTo(1, 400, EasingTypes.OutElastic);
+
+            background.Delay(TIME_PREEMPT - 500);
+
+            background.ScaleTo(scaleToCircle * 1.2f, 400, EasingTypes.OutQuint);
+            background.FadeIn(200);
+
+            background.Delay(400);
+            background.ScaleTo(1, 250, EasingTypes.OutQuint);
+
+            disc.Delay(TIME_PREEMPT - 50);
+            disc.FadeIn(200);
+        }
+
+        protected override void UpdateState(ArmedState state)
+        {
+            if (!IsLoaded) return;
+
+            base.UpdateState(state);
+
+            Delay(spinner.Duration, true);
+
+            FadeOut(160);
+
+            switch (state)
+            {
+                case ArmedState.Hit:
+                    ScaleTo(Scale * 1.2f, 320, EasingTypes.Out);
+                    break;
+                case ArmedState.Miss:
+                    ScaleTo(Scale * 0.8f, 320, EasingTypes.In);
+                    break;
+            }
+        }
+    }
+}