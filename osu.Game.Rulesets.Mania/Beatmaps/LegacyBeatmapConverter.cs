﻿// Copyright (c) 2007-2017 ppy Pty Ltd <contact@ppy.sh>.
// Licensed under the MIT Licence - https://raw.githubusercontent.com/ppy/osu/master/LICENCE

using System;
using System.Collections.Generic;
using osu.Game.Beatmaps;
using osu.Game.Rulesets.Mania.Objects;
using osu.Game.Rulesets.Objects;
using osu.Game.Rulesets.Objects.Types;
using osu.Game.Rulesets.Mania.Beatmaps.Patterns;
using osu.Game.Rulesets.Mania.MathUtils;
using osu.Game.Rulesets.Mania.Beatmaps.Patterns.Legacy;

namespace osu.Game.Rulesets.Mania.Beatmaps
{
    /// <summary>
    /// Special converter used for converting from osu!stable beatmaps.
    /// </summary>
    internal class LegacyBeatmapConverter
    {
        private Pattern lastPattern = new Pattern();

        private readonly FastRandom random;
        private readonly Beatmap beatmap;

        public LegacyBeatmapConverter(Beatmap beatmap)
        {
            this.beatmap = beatmap;

            int seed = (int)Math.Round(beatmap.BeatmapInfo.Difficulty.DrainRate + beatmap.BeatmapInfo.Difficulty.CircleSize)
                       * 20 + (int)(beatmap.BeatmapInfo.Difficulty.OverallDifficulty * 41.2) + (int)Math.Round(beatmap.BeatmapInfo.Difficulty.ApproachRate);
            random = new FastRandom(seed);
        }

        public IEnumerable<ManiaHitObject> Convert(HitObject original)
        {
            var maniaOriginal = original as ManiaHitObject;
            if (maniaOriginal != null)
            {
                yield return maniaOriginal;
                yield break;
            }

            IEnumerable<ManiaHitObject> objects;
            switch (beatmap.BeatmapInfo.RulesetID)
            {
                default:
                    objects = generateConverted(original);
                    break;
                case 3:
                    objects = generateSpecific(original);
                    break;
            }

            if (objects == null)
                yield break;

            foreach (ManiaHitObject obj in objects)
                yield return obj;
        }

        private IEnumerable<ManiaHitObject> generateSpecific(HitObject original)
        {
            var generator = new SpecificPatternGenerator(random, original, beatmap, lastPattern);

            Pattern newPattern = generator.Generate();
            lastPattern = newPattern;

            return newPattern.HitObjects;
        }

        private IEnumerable<ManiaHitObject> generateConverted(HitObject original)
        {
            var endTimeData = original as IHasEndTime;
            var distanceData = original as IHasDistance;
            var positionData = original as IHasPosition;

<<<<<<< HEAD
            Patterns.PatternGenerator conversion = null;
=======
            // Following lines currently commented out to appease resharper

            //PatternGenerator conversion = null;
>>>>>>> 4e8ead9c

            if (distanceData != null)
            {
                conversion = new DistanceObjectPatternGenerator(random, original, beatmap, lastPattern);
                // Slider
            }
            else if (endTimeData != null)
            {
                // Spinner
            }
            else if (positionData != null)
            {
                // Circle
            }

            //if (conversion == null)
                return null;

            //Pattern newPattern = conversion.Generate();
            //lastPattern = newPattern;

            //return newPattern.HitObjects;
        }

        /// <summary>
        /// A pattern generator for mania-specific beatmaps.
        /// </summary>
        private class SpecificPatternGenerator : Patterns.Legacy.PatternGenerator
        {
            public SpecificPatternGenerator(FastRandom random, HitObject hitObject, Beatmap beatmap, Pattern previousPattern)
                : base(random, hitObject, beatmap, previousPattern)
            {
            }

            public override Pattern Generate()
            {
                var endTimeData = HitObject as IHasEndTime;
                var positionData = HitObject as IHasXPosition;

                int column = GetColumn(positionData?.X ?? 0);

                var pattern = new Pattern();

                if (endTimeData != null)
                {
                    pattern.Add(new HoldNote
                    {
                        StartTime = HitObject.StartTime,
                        Samples = HitObject.Samples,
                        Duration = endTimeData.Duration,
                        Column = column,
                    });
                }
                else if (positionData != null)
                {
                    pattern.Add(new Note
                    {
                        StartTime = HitObject.StartTime,
                        Samples = HitObject.Samples,
                        Column = column
                    });
                }

                return pattern;
            }
        }
    }
}
<|MERGE_RESOLUTION|>--- conflicted
+++ resolved
@@ -1,152 +1,148 @@
-﻿// Copyright (c) 2007-2017 ppy Pty Ltd <contact@ppy.sh>.
-// Licensed under the MIT Licence - https://raw.githubusercontent.com/ppy/osu/master/LICENCE
-
-using System;
-using System.Collections.Generic;
-using osu.Game.Beatmaps;
-using osu.Game.Rulesets.Mania.Objects;
-using osu.Game.Rulesets.Objects;
-using osu.Game.Rulesets.Objects.Types;
-using osu.Game.Rulesets.Mania.Beatmaps.Patterns;
-using osu.Game.Rulesets.Mania.MathUtils;
-using osu.Game.Rulesets.Mania.Beatmaps.Patterns.Legacy;
-
-namespace osu.Game.Rulesets.Mania.Beatmaps
-{
-    /// <summary>
-    /// Special converter used for converting from osu!stable beatmaps.
-    /// </summary>
-    internal class LegacyBeatmapConverter
-    {
-        private Pattern lastPattern = new Pattern();
-
-        private readonly FastRandom random;
-        private readonly Beatmap beatmap;
-
-        public LegacyBeatmapConverter(Beatmap beatmap)
-        {
-            this.beatmap = beatmap;
-
-            int seed = (int)Math.Round(beatmap.BeatmapInfo.Difficulty.DrainRate + beatmap.BeatmapInfo.Difficulty.CircleSize)
-                       * 20 + (int)(beatmap.BeatmapInfo.Difficulty.OverallDifficulty * 41.2) + (int)Math.Round(beatmap.BeatmapInfo.Difficulty.ApproachRate);
-            random = new FastRandom(seed);
-        }
-
-        public IEnumerable<ManiaHitObject> Convert(HitObject original)
-        {
-            var maniaOriginal = original as ManiaHitObject;
-            if (maniaOriginal != null)
-            {
-                yield return maniaOriginal;
-                yield break;
-            }
-
-            IEnumerable<ManiaHitObject> objects;
-            switch (beatmap.BeatmapInfo.RulesetID)
-            {
-                default:
-                    objects = generateConverted(original);
-                    break;
-                case 3:
-                    objects = generateSpecific(original);
-                    break;
-            }
-
-            if (objects == null)
-                yield break;
-
-            foreach (ManiaHitObject obj in objects)
-                yield return obj;
-        }
-
-        private IEnumerable<ManiaHitObject> generateSpecific(HitObject original)
-        {
-            var generator = new SpecificPatternGenerator(random, original, beatmap, lastPattern);
-
-            Pattern newPattern = generator.Generate();
-            lastPattern = newPattern;
-
-            return newPattern.HitObjects;
-        }
-
-        private IEnumerable<ManiaHitObject> generateConverted(HitObject original)
-        {
-            var endTimeData = original as IHasEndTime;
-            var distanceData = original as IHasDistance;
-            var positionData = original as IHasPosition;
-
-<<<<<<< HEAD
-            Patterns.PatternGenerator conversion = null;
-=======
-            // Following lines currently commented out to appease resharper
-
-            //PatternGenerator conversion = null;
->>>>>>> 4e8ead9c
-
-            if (distanceData != null)
-            {
-                conversion = new DistanceObjectPatternGenerator(random, original, beatmap, lastPattern);
-                // Slider
-            }
-            else if (endTimeData != null)
-            {
-                // Spinner
-            }
-            else if (positionData != null)
-            {
-                // Circle
-            }
-
-            //if (conversion == null)
-                return null;
-
-            //Pattern newPattern = conversion.Generate();
-            //lastPattern = newPattern;
-
-            //return newPattern.HitObjects;
-        }
-
-        /// <summary>
-        /// A pattern generator for mania-specific beatmaps.
-        /// </summary>
-        private class SpecificPatternGenerator : Patterns.Legacy.PatternGenerator
-        {
-            public SpecificPatternGenerator(FastRandom random, HitObject hitObject, Beatmap beatmap, Pattern previousPattern)
-                : base(random, hitObject, beatmap, previousPattern)
-            {
-            }
-
-            public override Pattern Generate()
-            {
-                var endTimeData = HitObject as IHasEndTime;
-                var positionData = HitObject as IHasXPosition;
-
-                int column = GetColumn(positionData?.X ?? 0);
-
-                var pattern = new Pattern();
-
-                if (endTimeData != null)
-                {
-                    pattern.Add(new HoldNote
-                    {
-                        StartTime = HitObject.StartTime,
-                        Samples = HitObject.Samples,
-                        Duration = endTimeData.Duration,
-                        Column = column,
-                    });
-                }
-                else if (positionData != null)
-                {
-                    pattern.Add(new Note
-                    {
-                        StartTime = HitObject.StartTime,
-                        Samples = HitObject.Samples,
-                        Column = column
-                    });
-                }
-
-                return pattern;
-            }
-        }
-    }
-}
+﻿// Copyright (c) 2007-2017 ppy Pty Ltd <contact@ppy.sh>.
+// Licensed under the MIT Licence - https://raw.githubusercontent.com/ppy/osu/master/LICENCE
+
+using System;
+using System.Collections.Generic;
+using osu.Game.Beatmaps;
+using osu.Game.Rulesets.Mania.Objects;
+using osu.Game.Rulesets.Objects;
+using osu.Game.Rulesets.Objects.Types;
+using osu.Game.Rulesets.Mania.Beatmaps.Patterns;
+using osu.Game.Rulesets.Mania.MathUtils;
+using osu.Game.Rulesets.Mania.Beatmaps.Patterns.Legacy;
+
+namespace osu.Game.Rulesets.Mania.Beatmaps
+{
+    /// <summary>
+    /// Special converter used for converting from osu!stable beatmaps.
+    /// </summary>
+    internal class LegacyBeatmapConverter
+    {
+        private Pattern lastPattern = new Pattern();
+
+        private readonly FastRandom random;
+        private readonly Beatmap beatmap;
+
+        public LegacyBeatmapConverter(Beatmap beatmap)
+        {
+            this.beatmap = beatmap;
+
+            int seed = (int)Math.Round(beatmap.BeatmapInfo.Difficulty.DrainRate + beatmap.BeatmapInfo.Difficulty.CircleSize)
+                       * 20 + (int)(beatmap.BeatmapInfo.Difficulty.OverallDifficulty * 41.2) + (int)Math.Round(beatmap.BeatmapInfo.Difficulty.ApproachRate);
+            random = new FastRandom(seed);
+        }
+
+        public IEnumerable<ManiaHitObject> Convert(HitObject original)
+        {
+            var maniaOriginal = original as ManiaHitObject;
+            if (maniaOriginal != null)
+            {
+                yield return maniaOriginal;
+                yield break;
+            }
+
+            IEnumerable<ManiaHitObject> objects;
+            switch (beatmap.BeatmapInfo.RulesetID)
+            {
+                default:
+                    objects = generateConverted(original);
+                    break;
+                case 3:
+                    objects = generateSpecific(original);
+                    break;
+            }
+
+            if (objects == null)
+                yield break;
+
+            foreach (ManiaHitObject obj in objects)
+                yield return obj;
+        }
+
+        private IEnumerable<ManiaHitObject> generateSpecific(HitObject original)
+        {
+            var generator = new SpecificPatternGenerator(random, original, beatmap, lastPattern);
+
+            Pattern newPattern = generator.Generate();
+            lastPattern = newPattern;
+
+            return newPattern.HitObjects;
+        }
+
+        private IEnumerable<ManiaHitObject> generateConverted(HitObject original)
+        {
+            var endTimeData = original as IHasEndTime;
+            var distanceData = original as IHasDistance;
+            var positionData = original as IHasPosition;
+
+            // Following lines currently commented out to appease resharper
+
+            //PatternGenerator conversion = null;
+
+            if (distanceData != null)
+            {
+                conversion = new DistanceObjectPatternGenerator(random, original, beatmap, lastPattern);
+                // Slider
+            }
+            else if (endTimeData != null)
+            {
+                // Spinner
+            }
+            else if (positionData != null)
+            {
+                // Circle
+            }
+
+            //if (conversion == null)
+                return null;
+
+            //Pattern newPattern = conversion.Generate();
+            //lastPattern = newPattern;
+
+            //return newPattern.HitObjects;
+        }
+
+        /// <summary>
+        /// A pattern generator for mania-specific beatmaps.
+        /// </summary>
+        private class SpecificPatternGenerator : Patterns.Legacy.PatternGenerator
+        {
+            public SpecificPatternGenerator(FastRandom random, HitObject hitObject, Beatmap beatmap, Pattern previousPattern)
+                : base(random, hitObject, beatmap, previousPattern)
+            {
+            }
+
+            public override Pattern Generate()
+            {
+                var endTimeData = HitObject as IHasEndTime;
+                var positionData = HitObject as IHasXPosition;
+
+                int column = GetColumn(positionData?.X ?? 0);
+
+                var pattern = new Pattern();
+
+                if (endTimeData != null)
+                {
+                    pattern.Add(new HoldNote
+                    {
+                        StartTime = HitObject.StartTime,
+                        Samples = HitObject.Samples,
+                        Duration = endTimeData.Duration,
+                        Column = column,
+                    });
+                }
+                else if (positionData != null)
+                {
+                    pattern.Add(new Note
+                    {
+                        StartTime = HitObject.StartTime,
+                        Samples = HitObject.Samples,
+                        Column = column
+                    });
+                }
+
+                return pattern;
+            }
+        }
+    }
+}