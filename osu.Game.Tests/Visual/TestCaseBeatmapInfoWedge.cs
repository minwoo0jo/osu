﻿// Copyright (c) 2007-2018 ppy Pty Ltd <contact@ppy.sh>.
// Licensed under the MIT Licence - https://raw.githubusercontent.com/ppy/osu/master/LICENCE

using System.Collections.Generic;
using System.Linq;
using NUnit.Framework;
using OpenTK;
using osu.Framework.Allocation;
using osu.Framework.Graphics;
using osu.Framework.Graphics.Containers;
using osu.Game.Beatmaps;
using osu.Game.Graphics.Sprites;
using osu.Game.Rulesets;
using osu.Game.Rulesets.Catch;
using osu.Game.Rulesets.Mania;
using osu.Game.Rulesets.Objects;
using osu.Game.Rulesets.Objects.Types;
using osu.Game.Rulesets.Osu;
using osu.Game.Rulesets.Taiko;
using osu.Game.Screens.Select;
using osu.Game.Tests.Beatmaps;

namespace osu.Game.Tests.Visual
{
    [TestFixture]
    public class TestCaseBeatmapInfoWedge : OsuTestCase
    {
        private RulesetStore rulesets;
        private TestBeatmapInfoWedge infoWedge;
        private readonly List<IBeatmap> beatmaps = new List<IBeatmap>();

        [BackgroundDependencyLoader]
        private void load(RulesetStore rulesets)
        {
            this.rulesets = rulesets;
        }

        protected override void LoadComplete()
        {
            base.LoadComplete();

            Add(infoWedge = new TestBeatmapInfoWedge
            {
                Size = new Vector2(0.5f, 245),
                RelativeSizeAxes = Axes.X,
                Margin = new MarginPadding { Top = 20 }
            });

            AddStep("show", () =>
            {
                infoWedge.State = Visibility.Visible;
<<<<<<< HEAD
                infoWedge.UpdateBeatmap(Beatmap);
=======
                infoWedge.Beatmap = beatmap;
>>>>>>> e7fa0432
            });

            // select part is redundant, but wait for load isn't
            selectBeatmap(Beatmap.Value.Beatmap);

            AddWaitStep(3);

            AddStep("hide", () => { infoWedge.State = Visibility.Hidden; });

            AddWaitStep(3);

            AddStep("show", () => { infoWedge.State = Visibility.Visible; });

            foreach (var rulesetInfo in rulesets.AvailableRulesets)
            {
                var ruleset = rulesetInfo.CreateInstance();
                var testBeatmap = createTestBeatmap(rulesetInfo);

                beatmaps.Add(testBeatmap);

                selectBeatmap(testBeatmap);

                testBeatmapLabels(ruleset);

                // TODO: adjust cases once more info is shown for other gamemodes
                switch (ruleset)
                {
                    case OsuRuleset _:
                        testInfoLabels(5);
                        break;
                    case TaikoRuleset _:
                        testInfoLabels(5);
                        break;
                    case CatchRuleset _:
                        testInfoLabels(5);
                        break;
                    case ManiaRuleset _:
                        testInfoLabels(4);
                        break;
                    default:
                        testInfoLabels(2);
                        break;
                }
            }

            testNullBeatmap();
        }

        private void testBeatmapLabels(Ruleset ruleset)
        {
            AddAssert("check version", () => infoWedge.Info.VersionLabel.Text == $"{ruleset.ShortName}Version");
            AddAssert("check title", () => infoWedge.Info.TitleLabel.Text == $"{ruleset.ShortName}Source — {ruleset.ShortName}Title");
            AddAssert("check artist", () => infoWedge.Info.ArtistLabel.Text == $"{ruleset.ShortName}Artist");
            AddAssert("check author", () => infoWedge.Info.MapperContainer.Children.OfType<OsuSpriteText>().Any(s => s.Text == $"{ruleset.ShortName}Author"));
        }

        private void testInfoLabels(int expectedCount)
        {
            AddAssert("check infolabels exists", () => infoWedge.Info.InfoLabelContainer.Children.Any());
            AddAssert("check infolabels count", () => infoWedge.Info.InfoLabelContainer.Children.Count == expectedCount);
        }

        private void testNullBeatmap()
        {
            selectNullBeatmap();
            AddAssert("check empty version", () => string.IsNullOrEmpty(infoWedge.Info.VersionLabel.Text));
            AddAssert("check default title", () => infoWedge.Info.TitleLabel.Text == Beatmap.Default.BeatmapInfo.Metadata.Title);
            AddAssert("check default artist", () => infoWedge.Info.ArtistLabel.Text == Beatmap.Default.BeatmapInfo.Metadata.Artist);
            AddAssert("check empty author", () => !infoWedge.Info.MapperContainer.Children.Any());
            AddAssert("check no infolabels", () => !infoWedge.Info.InfoLabelContainer.Children.Any());
        }

        private void selectBeatmap(IBeatmap b)
        {
            BeatmapInfoWedge.BufferedWedgeInfo infoBefore = null;

            AddStep($"select {b.Metadata.Title} beatmap", () =>
            {
                infoBefore = infoWedge.Info;
<<<<<<< HEAD
                infoWedge.UpdateBeatmap(Beatmap.Value = new TestWorkingBeatmap(b));
=======
                infoWedge.Beatmap = beatmap.Value = new TestWorkingBeatmap(b);
>>>>>>> e7fa0432
            });

            AddUntilStep(() => infoWedge.Info != infoBefore, "wait for async load");
        }

        private void selectNullBeatmap()
        {
            AddStep("select null beatmap", () =>
            {
<<<<<<< HEAD
                Beatmap.Value = Beatmap.Default;
                infoWedge.UpdateBeatmap(Beatmap);
=======
                beatmap.Value = beatmap.Default;
                infoWedge.Beatmap = beatmap;
>>>>>>> e7fa0432
            });
        }

        private IBeatmap createTestBeatmap(RulesetInfo ruleset)
        {
            List<HitObject> objects = new List<HitObject>();
            for (double i = 0; i < 50000; i += 1000)
                objects.Add(new TestHitObject { StartTime = i });

            return new Beatmap
            {
                BeatmapInfo = new BeatmapInfo
                {
                    Metadata = new BeatmapMetadata
                    {
                        AuthorString = $"{ruleset.ShortName}Author",
                        Artist = $"{ruleset.ShortName}Artist",
                        Source = $"{ruleset.ShortName}Source",
                        Title = $"{ruleset.ShortName}Title"
                    },
                    Ruleset = ruleset,
                    StarDifficulty = 6,
                    Version = $"{ruleset.ShortName}Version",
                    BaseDifficulty = new BeatmapDifficulty()
                },
                HitObjects = objects
            };
        }

        private class TestBeatmapInfoWedge : BeatmapInfoWedge
        {
            public new BufferedWedgeInfo Info => base.Info;
        }

        private class TestHitObject : HitObject, IHasPosition
        {
            public float X { get; } = 0;
            public float Y { get; } = 0;
            public Vector2 Position { get; } = Vector2.Zero;
        }
    }
}<|MERGE_RESOLUTION|>--- conflicted
+++ resolved
@@ -49,11 +49,7 @@
             AddStep("show", () =>
             {
                 infoWedge.State = Visibility.Visible;
-<<<<<<< HEAD
-                infoWedge.UpdateBeatmap(Beatmap);
-=======
-                infoWedge.Beatmap = beatmap;
->>>>>>> e7fa0432
+                infoWedge.Beatmap = Beatmap;
             });
 
             // select part is redundant, but wait for load isn't
@@ -133,11 +129,7 @@
             AddStep($"select {b.Metadata.Title} beatmap", () =>
             {
                 infoBefore = infoWedge.Info;
-<<<<<<< HEAD
-                infoWedge.UpdateBeatmap(Beatmap.Value = new TestWorkingBeatmap(b));
-=======
-                infoWedge.Beatmap = beatmap.Value = new TestWorkingBeatmap(b);
->>>>>>> e7fa0432
+                infoWedge.Beatmap = Beatmap.Value = new TestWorkingBeatmap(b);
             });
 
             AddUntilStep(() => infoWedge.Info != infoBefore, "wait for async load");
@@ -147,13 +139,8 @@
         {
             AddStep("select null beatmap", () =>
             {
-<<<<<<< HEAD
                 Beatmap.Value = Beatmap.Default;
-                infoWedge.UpdateBeatmap(Beatmap);
-=======
-                beatmap.Value = beatmap.Default;
-                infoWedge.Beatmap = beatmap;
->>>>>>> e7fa0432
+                infoWedge.Beatmap = Beatmap;
             });
         }
 
