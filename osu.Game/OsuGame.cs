﻿//Copyright (c) 2007-2016 ppy Pty Ltd <contact@ppy.sh>.
//Licensed under the MIT Licence - https://raw.githubusercontent.com/ppy/osu/master/LICENCE

using System;
using System.Threading;
using osu.Framework.Configuration;
using osu.Framework.GameModes;
using osu.Game.Configuration;
using osu.Game.GameModes.Menu;
using OpenTK;
using osu.Framework.Graphics;
using osu.Framework.Graphics.Containers;
using osu.Framework.Platform;
using osu.Game.GameModes.Play;
using osu.Game.Overlays;
using osu.Framework;
using osu.Framework.Input;
using osu.Game.Input;
using OpenTK.Input;
using osu.Framework.Logging;
using osu.Game.Graphics.UserInterface.Volume;

namespace osu.Game
{
    public class OsuGame : OsuGameBase
    {
        public Toolbar Toolbar;
        public ChatConsole Chat;
        public MusicController MusicController;
        public MainMenu MainMenu => intro?.ChildGameMode as MainMenu;
        private Intro intro;

        private VolumeControl volume;

        public Bindable<PlayMode> PlayMode;

        string[] args;

        public OsuGame(string[] args = null)
        {
            this.args = args;
        }

        public override void SetHost(BasicGameHost host)
        {
            base.SetHost(host);

            host.Size = new Vector2(Config.Get<int>(OsuConfig.Width), Config.Get<int>(OsuConfig.Height));
        }

        protected override void Load(BaseGame game)
        {
            if (!Host.IsPrimaryInstance)
            {
                Logger.Log(@"osu! does not support multiple running instances.", LoggingTarget.Runtime, LogLevel.Error);
                Environment.Exit(0);
            }

            base.Load(game);

            if (args?.Length > 0)
                Schedule(delegate { Beatmaps.Import(args); });

            //attach our bindables to the audio subsystem.
            Audio.Volume.Weld(Config.GetBindable<double>(OsuConfig.VolumeGlobal));
            Audio.VolumeSample.Weld(Config.GetBindable<double>(OsuConfig.VolumeEffect));
            Audio.VolumeTrack.Weld(Config.GetBindable<double>(OsuConfig.VolumeMusic));

            PlayMode = Config.GetBindable<PlayMode>(OsuConfig.PlayMode);

            Add(new Drawable[] {
                new VolumeControlReceptor
                {
                    RelativeSizeAxes = Axes.Both,
                    ActivateRequested = delegate { volume.Show(); }
                },
<<<<<<< HEAD
                intro = new Intro
                {
                    Beatmap = Beatmap
                },
                MusicController = new MusicController(),
                Toolbar = new Toolbar
                {
                    OnHome = delegate { MainMenu?.MakeCurrent(); },
                    OnSettings = Options.ToggleVisibility,
                    OnPlayModeChange = delegate (PlayMode m) { PlayMode.Value = m; },
                    OnMusicController = MusicController.ToggleVisibility,
=======
                mainContent = new Container
                {
                    RelativeSizeAxes = Axes.Both,
>>>>>>> 6f16a6a6
                },
                volume = new VolumeControl
                {
                    VolumeGlobal = Audio.Volume,
                    VolumeSample = Audio.VolumeSample,
                    VolumeTrack = Audio.VolumeTrack
                },
                new GlobalHotkeys //exists because UserInputManager is at a level below us.
                {
                    Handler = globalHotkeyPressed
                }
            });

            (intro = new Intro
            {
                Beatmap = Beatmap
            }).Preload(game, d =>
            {
                mainContent.Add(d);

                intro.ModePushed += modeAdded;
                intro.Exited += modeRemoved;
                intro.DisplayAsRoot();
            });

            (Chat = new ChatConsole(API)).Preload(game, Add);

            (Toolbar = new Toolbar
            {
                OnHome = delegate { MainMenu?.MakeCurrent(); },
                OnSettings = Options.ToggleVisibility,
                OnPlayModeChange = delegate (PlayMode m) { PlayMode.Value = m; },
            }).Preload(game, t =>
            {
                PlayMode.ValueChanged += delegate { Toolbar.SetGameMode(PlayMode.Value); };
                PlayMode.TriggerChange();
                Add(Toolbar);
            });

            Cursor.Alpha = 0;
        }

        private bool globalHotkeyPressed(InputState state, KeyDownEventArgs args)
        {
            switch (args.Key)
            {
                case Key.F8:
                    Chat.ToggleVisibility();
                    return true;
            }

            return base.OnKeyDown(state, args);
        }

        public Action<GameMode> ModeChanged;

        private Container mainContent;

        private void modeChanged(GameMode newMode)
        {
            // - Ability to change window size
            // - Ability to adjust music playback
            // - Frame limiter changes

            //central game mode change logic.
            if (newMode is Player || newMode is Intro)
            {
                Toolbar.State = Visibility.Hidden;
                Chat.State = Visibility.Hidden;
            }
            else
            {
                Toolbar.State = Visibility.Visible;
            }

            Cursor.FadeIn(100);

            ModeChanged?.Invoke(newMode);

            if (newMode == null)
                Host.Exit();
        }

        protected override bool OnExiting()
        {
            if (!intro.DidLoadMenu || intro.ChildGameMode != null)
            {
                Scheduler.Add(delegate
                {
                    intro.MakeCurrent();
                });
                return true;
            }

            return base.OnExiting();
        }

        private void modeAdded(GameMode newMode)
        {
            newMode.ModePushed += modeAdded;
            newMode.Exited += modeRemoved;

            modeChanged(newMode);
        }

        private void modeRemoved(GameMode newMode)
        {
            modeChanged(newMode);
        }

        public override bool Invalidate(Invalidation invalidation = Invalidation.All, Drawable source = null, bool shallPropagate = true)
        {
            if (!base.Invalidate(invalidation, source, shallPropagate)) return false;

            if (Parent != null)
            {
                Config.Set(OsuConfig.Width, DrawSize.X);
                Config.Set(OsuConfig.Height, DrawSize.Y);
            }
            return true;
        }
    }
}
<|MERGE_RESOLUTION|>--- conflicted
+++ resolved
@@ -1,216 +1,202 @@
-﻿//Copyright (c) 2007-2016 ppy Pty Ltd <contact@ppy.sh>.
-//Licensed under the MIT Licence - https://raw.githubusercontent.com/ppy/osu/master/LICENCE
-
-using System;
-using System.Threading;
-using osu.Framework.Configuration;
-using osu.Framework.GameModes;
-using osu.Game.Configuration;
-using osu.Game.GameModes.Menu;
-using OpenTK;
-using osu.Framework.Graphics;
-using osu.Framework.Graphics.Containers;
-using osu.Framework.Platform;
-using osu.Game.GameModes.Play;
-using osu.Game.Overlays;
-using osu.Framework;
-using osu.Framework.Input;
-using osu.Game.Input;
-using OpenTK.Input;
-using osu.Framework.Logging;
-using osu.Game.Graphics.UserInterface.Volume;
-
-namespace osu.Game
-{
-    public class OsuGame : OsuGameBase
-    {
-        public Toolbar Toolbar;
-        public ChatConsole Chat;
-        public MusicController MusicController;
-        public MainMenu MainMenu => intro?.ChildGameMode as MainMenu;
-        private Intro intro;
-
-        private VolumeControl volume;
-
-        public Bindable<PlayMode> PlayMode;
-
-        string[] args;
-
-        public OsuGame(string[] args = null)
-        {
-            this.args = args;
-        }
-
-        public override void SetHost(BasicGameHost host)
-        {
-            base.SetHost(host);
-
-            host.Size = new Vector2(Config.Get<int>(OsuConfig.Width), Config.Get<int>(OsuConfig.Height));
-        }
-
-        protected override void Load(BaseGame game)
-        {
-            if (!Host.IsPrimaryInstance)
-            {
-                Logger.Log(@"osu! does not support multiple running instances.", LoggingTarget.Runtime, LogLevel.Error);
-                Environment.Exit(0);
-            }
-
-            base.Load(game);
-
-            if (args?.Length > 0)
-                Schedule(delegate { Beatmaps.Import(args); });
-
-            //attach our bindables to the audio subsystem.
-            Audio.Volume.Weld(Config.GetBindable<double>(OsuConfig.VolumeGlobal));
-            Audio.VolumeSample.Weld(Config.GetBindable<double>(OsuConfig.VolumeEffect));
-            Audio.VolumeTrack.Weld(Config.GetBindable<double>(OsuConfig.VolumeMusic));
-
-            PlayMode = Config.GetBindable<PlayMode>(OsuConfig.PlayMode);
-
-            Add(new Drawable[] {
-                new VolumeControlReceptor
-                {
-                    RelativeSizeAxes = Axes.Both,
-                    ActivateRequested = delegate { volume.Show(); }
-                },
-<<<<<<< HEAD
-                intro = new Intro
-                {
-                    Beatmap = Beatmap
-                },
-                MusicController = new MusicController(),
-                Toolbar = new Toolbar
-                {
-                    OnHome = delegate { MainMenu?.MakeCurrent(); },
-                    OnSettings = Options.ToggleVisibility,
-                    OnPlayModeChange = delegate (PlayMode m) { PlayMode.Value = m; },
-                    OnMusicController = MusicController.ToggleVisibility,
-=======
-                mainContent = new Container
-                {
-                    RelativeSizeAxes = Axes.Both,
->>>>>>> 6f16a6a6
-                },
-                volume = new VolumeControl
-                {
-                    VolumeGlobal = Audio.Volume,
-                    VolumeSample = Audio.VolumeSample,
-                    VolumeTrack = Audio.VolumeTrack
-                },
-                new GlobalHotkeys //exists because UserInputManager is at a level below us.
-                {
-                    Handler = globalHotkeyPressed
-                }
-            });
-
-            (intro = new Intro
-            {
-                Beatmap = Beatmap
-            }).Preload(game, d =>
-            {
-                mainContent.Add(d);
-
-                intro.ModePushed += modeAdded;
-                intro.Exited += modeRemoved;
-                intro.DisplayAsRoot();
-            });
-
-            (Chat = new ChatConsole(API)).Preload(game, Add);
-
-            (Toolbar = new Toolbar
-            {
-                OnHome = delegate { MainMenu?.MakeCurrent(); },
-                OnSettings = Options.ToggleVisibility,
-                OnPlayModeChange = delegate (PlayMode m) { PlayMode.Value = m; },
-            }).Preload(game, t =>
-            {
-                PlayMode.ValueChanged += delegate { Toolbar.SetGameMode(PlayMode.Value); };
-                PlayMode.TriggerChange();
-                Add(Toolbar);
-            });
-
-            Cursor.Alpha = 0;
-        }
-
-        private bool globalHotkeyPressed(InputState state, KeyDownEventArgs args)
-        {
-            switch (args.Key)
-            {
-                case Key.F8:
-                    Chat.ToggleVisibility();
-                    return true;
-            }
-
-            return base.OnKeyDown(state, args);
-        }
-
-        public Action<GameMode> ModeChanged;
-
-        private Container mainContent;
-
-        private void modeChanged(GameMode newMode)
-        {
-            // - Ability to change window size
-            // - Ability to adjust music playback
-            // - Frame limiter changes
-
-            //central game mode change logic.
-            if (newMode is Player || newMode is Intro)
-            {
-                Toolbar.State = Visibility.Hidden;
-                Chat.State = Visibility.Hidden;
-            }
-            else
-            {
-                Toolbar.State = Visibility.Visible;
-            }
-
-            Cursor.FadeIn(100);
-
-            ModeChanged?.Invoke(newMode);
-
-            if (newMode == null)
-                Host.Exit();
-        }
-
-        protected override bool OnExiting()
-        {
-            if (!intro.DidLoadMenu || intro.ChildGameMode != null)
-            {
-                Scheduler.Add(delegate
-                {
-                    intro.MakeCurrent();
-                });
-                return true;
-            }
-
-            return base.OnExiting();
-        }
-
-        private void modeAdded(GameMode newMode)
-        {
-            newMode.ModePushed += modeAdded;
-            newMode.Exited += modeRemoved;
-
-            modeChanged(newMode);
-        }
-
-        private void modeRemoved(GameMode newMode)
-        {
-            modeChanged(newMode);
-        }
-
-        public override bool Invalidate(Invalidation invalidation = Invalidation.All, Drawable source = null, bool shallPropagate = true)
-        {
-            if (!base.Invalidate(invalidation, source, shallPropagate)) return false;
-
-            if (Parent != null)
-            {
-                Config.Set(OsuConfig.Width, DrawSize.X);
-                Config.Set(OsuConfig.Height, DrawSize.Y);
-            }
-            return true;
-        }
-    }
-}
+﻿//Copyright (c) 2007-2016 ppy Pty Ltd <contact@ppy.sh>.
+//Licensed under the MIT Licence - https://raw.githubusercontent.com/ppy/osu/master/LICENCE
+
+using System;
+using System.Threading;
+using osu.Framework.Configuration;
+using osu.Framework.GameModes;
+using osu.Game.Configuration;
+using osu.Game.GameModes.Menu;
+using OpenTK;
+using osu.Framework.Graphics;
+using osu.Framework.Graphics.Containers;
+using osu.Framework.Platform;
+using osu.Game.GameModes.Play;
+using osu.Game.Overlays;
+using osu.Framework;
+using osu.Framework.Input;
+using osu.Game.Input;
+using OpenTK.Input;
+using osu.Framework.Logging;
+using osu.Game.Graphics.UserInterface.Volume;
+
+namespace osu.Game
+{
+    public class OsuGame : OsuGameBase
+    {
+        public Toolbar Toolbar;
+        public ChatConsole Chat;
+        public MusicController MusicController;
+        public MainMenu MainMenu => intro?.ChildGameMode as MainMenu;
+        private Intro intro;
+
+        private VolumeControl volume;
+
+        public Bindable<PlayMode> PlayMode;
+
+        string[] args;
+
+        public OsuGame(string[] args = null)
+        {
+            this.args = args;
+        }
+
+        public override void SetHost(BasicGameHost host)
+        {
+            base.SetHost(host);
+
+            host.Size = new Vector2(Config.Get<int>(OsuConfig.Width), Config.Get<int>(OsuConfig.Height));
+        }
+
+        protected override void Load(BaseGame game)
+        {
+            if (!Host.IsPrimaryInstance)
+            {
+                Logger.Log(@"osu! does not support multiple running instances.", LoggingTarget.Runtime, LogLevel.Error);
+                Environment.Exit(0);
+            }
+
+            base.Load(game);
+
+            if (args?.Length > 0)
+                Schedule(delegate { Beatmaps.Import(args); });
+
+            //attach our bindables to the audio subsystem.
+            Audio.Volume.Weld(Config.GetBindable<double>(OsuConfig.VolumeGlobal));
+            Audio.VolumeSample.Weld(Config.GetBindable<double>(OsuConfig.VolumeEffect));
+            Audio.VolumeTrack.Weld(Config.GetBindable<double>(OsuConfig.VolumeMusic));
+
+            PlayMode = Config.GetBindable<PlayMode>(OsuConfig.PlayMode);
+
+            Add(new Drawable[] {
+                new VolumeControlReceptor
+                {
+                    RelativeSizeAxes = Axes.Both,
+                    ActivateRequested = delegate { volume.Show(); }
+                },
+                mainContent = new Container
+                {
+                    RelativeSizeAxes = Axes.Both,
+                },
+                volume = new VolumeControl
+                {
+                    VolumeGlobal = Audio.Volume,
+                    VolumeSample = Audio.VolumeSample,
+                    VolumeTrack = Audio.VolumeTrack
+                },
+                new GlobalHotkeys //exists because UserInputManager is at a level below us.
+                {
+                    Handler = globalHotkeyPressed
+                }
+            });
+
+            (intro = new Intro
+            {
+                Beatmap = Beatmap
+            }).Preload(game, d =>
+            {
+                mainContent.Add(d);
+
+                intro.ModePushed += modeAdded;
+                intro.Exited += modeRemoved;
+                intro.DisplayAsRoot();
+            });
+
+            (Chat = new ChatConsole(API)).Preload(game, Add);
+
+            (Toolbar = new Toolbar
+            {
+                OnHome = delegate { MainMenu?.MakeCurrent(); },
+                OnSettings = Options.ToggleVisibility,
+                OnPlayModeChange = delegate (PlayMode m) { PlayMode.Value = m; },
+            }).Preload(game, t =>
+            {
+                PlayMode.ValueChanged += delegate { Toolbar.SetGameMode(PlayMode.Value); };
+                PlayMode.TriggerChange();
+                Add(Toolbar);
+            });
+
+            Cursor.Alpha = 0;
+        }
+
+        private bool globalHotkeyPressed(InputState state, KeyDownEventArgs args)
+        {
+            switch (args.Key)
+            {
+                case Key.F8:
+                    Chat.ToggleVisibility();
+                    return true;
+            }
+
+            return base.OnKeyDown(state, args);
+        }
+
+        public Action<GameMode> ModeChanged;
+
+        private Container mainContent;
+
+        private void modeChanged(GameMode newMode)
+        {
+            // - Ability to change window size
+            // - Ability to adjust music playback
+            // - Frame limiter changes
+
+            //central game mode change logic.
+            if (newMode is Player || newMode is Intro)
+            {
+                Toolbar.State = Visibility.Hidden;
+                Chat.State = Visibility.Hidden;
+            }
+            else
+            {
+                Toolbar.State = Visibility.Visible;
+            }
+
+            Cursor.FadeIn(100);
+
+            ModeChanged?.Invoke(newMode);
+
+            if (newMode == null)
+                Host.Exit();
+        }
+
+        protected override bool OnExiting()
+        {
+            if (!intro.DidLoadMenu || intro.ChildGameMode != null)
+            {
+                Scheduler.Add(delegate
+                {
+                    intro.MakeCurrent();
+                });
+                return true;
+            }
+
+            return base.OnExiting();
+        }
+
+        private void modeAdded(GameMode newMode)
+        {
+            newMode.ModePushed += modeAdded;
+            newMode.Exited += modeRemoved;
+
+            modeChanged(newMode);
+        }
+
+        private void modeRemoved(GameMode newMode)
+        {
+            modeChanged(newMode);
+        }
+
+        public override bool Invalidate(Invalidation invalidation = Invalidation.All, Drawable source = null, bool shallPropagate = true)
+        {
+            if (!base.Invalidate(invalidation, source, shallPropagate)) return false;
+
+            if (Parent != null)
+            {
+                Config.Set(OsuConfig.Width, DrawSize.X);
+                Config.Set(OsuConfig.Height, DrawSize.Y);
+            }
+            return true;
+        }
+    }
+}