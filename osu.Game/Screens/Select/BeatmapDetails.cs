--- conflicted
+++ resolved
@@ -1,431 +1,415 @@
-﻿// Copyright (c) 2007-2017 ppy Pty Ltd <contact@ppy.sh>.
-// Licensed under the MIT Licence - https://raw.githubusercontent.com/ppy/osu/master/LICENCE
-
-using System;
-using OpenTK;
-using OpenTK.Graphics;
-using osu.Framework.Allocation;
-using osu.Framework.Graphics;
-using osu.Framework.Graphics.Containers;
-using osu.Game.Graphics;
-using osu.Game.Graphics.Sprites;
-using osu.Game.Graphics.UserInterface;
-using System.Linq;
-using osu.Game.Online.API;
-using osu.Game.Online.API.Requests;
-using osu.Framework.Threading;
-using osu.Framework.Graphics.Shapes;
-using osu.Framework.Extensions.Color4Extensions;
-using osu.Game.Screens.Select.Details;
-using osu.Game.Beatmaps;
-
-namespace osu.Game.Screens.Select
-{
-    public class BeatmapDetails : Container
-    {
-        private const float spacing = 10;
-        private const float transition_duration = 250;
-
-        private readonly FillFlowContainer top, statsFlow;
-        private readonly AdvancedStats advanced;
-        private readonly DetailBox ratingsContainer;
-        private readonly UserRatings ratings;
-        private readonly ScrollContainer metadataScroll;
-        private readonly MetadataSection description, source, tags;
-        private readonly Container failRetryContainer;
-        private readonly FailRetryGraph failRetryGraph;
-        private readonly DimmedLoadingAnimation loading;
-
-        private APIAccess api;
-
-        private ScheduledDelegate pendingBeatmapSwitch;
-
-        private BeatmapInfo beatmap;
-        public BeatmapInfo Beatmap
-        {
-            get { return beatmap; }
-            set
-            {
-                if (value == beatmap) return;
-                beatmap = value;
-
-                pendingBeatmapSwitch?.Cancel();
-                pendingBeatmapSwitch = Schedule(updateStatistics);
-            }
-        }
-
-        public BeatmapDetails()
-        {
-            Children = new Drawable[]
-            {
-                new Box
-                {
-                    RelativeSizeAxes = Axes.Both,
-                    Colour = Color4.Black.Opacity(0.5f),
-                },
-                new Container
-                {
-                    RelativeSizeAxes = Axes.Both,
-                    Padding = new MarginPadding { Horizontal = spacing },
-                    Children = new Drawable[]
-                    {
-                        top = new FillFlowContainer
-                        {
-                            RelativeSizeAxes = Axes.X,
-                            AutoSizeAxes = Axes.Y,
-                            Direction = FillDirection.Horizontal,
-                            Children = new Drawable[]
-                            {
-                                statsFlow = new FillFlowContainer
-                                {
-                                    RelativeSizeAxes = Axes.X,
-                                    AutoSizeAxes = Axes.Y,
-                                    Width = 0.5f,
-                                    Spacing = new Vector2(spacing),
-                                    Padding = new MarginPadding { Right = spacing / 2 },
-                                    Children = new[]
-                                    {
-                                        new DetailBox
-                                        {
-                                            Child = advanced = new AdvancedStats
-                                            {
-                                                RelativeSizeAxes = Axes.X,
-                                                AutoSizeAxes = Axes.Y,
-                                                Padding = new MarginPadding { Horizontal = spacing, Top = spacing * 2, Bottom = spacing },
-                                            },
-                                        },
-                                        ratingsContainer = new DetailBox
-                                        {
-                                            Child = ratings = new UserRatings
-                                            {
-                                                RelativeSizeAxes = Axes.X,
-                                                Height = 134,
-                                                Padding = new MarginPadding { Horizontal = spacing, Top = spacing },
-                                            },
-                                        },
-                                    },
-                                },
-                                metadataScroll = new ScrollContainer
-                                {
-                                    RelativeSizeAxes = Axes.X,
-                                    Width = 0.5f,
-                                    ScrollbarVisible = false,
-                                    Padding = new MarginPadding { Left = spacing / 2 },
-                                    Child = new FillFlowContainer
-                                    {
-                                        RelativeSizeAxes = Axes.X,
-                                        AutoSizeAxes = Axes.Y,
-                                        LayoutDuration = transition_duration,
-                                        Spacing = new Vector2(spacing * 2),
-                                        Margin = new MarginPadding { Top = spacing * 2 },
-                                        Children = new[]
-                                        {
-                                            description = new MetadataSection("Description")
-                                            {
-                                                TextColour = Color4.White.Opacity(0.75f),
-                                            },
-                                            source = new MetadataSection("Source")
-                                            {
-                                                TextColour = Color4.White.Opacity(0.75f),
-                                            },
-                                            tags = new MetadataSection("Tags"),
-                                        },
-                                    },
-                                },
-                            },
-                        },
-                        failRetryContainer = new Container
-                        {
-                            Anchor = Anchor.BottomLeft,
-                            Origin = Anchor.BottomLeft,
-                            RelativeSizeAxes = Axes.X,
-                            Children = new Drawable[]
-                            {
-                                new OsuSpriteText
-                                {
-                                    Text = "Points of Failure",
-                                    Font = @"Exo2.0-Bold",
-                                    TextSize = 14,
-                                },
-                                failRetryGraph = new FailRetryGraph
-                                {
-                                    RelativeSizeAxes = Axes.Both,
-                                    Padding = new MarginPadding { Top = 14 + spacing / 2 },
-                                },
-                            },
-                        },
-                    },
-                },
-                loading = new DimmedLoadingAnimation
-                {
-                    RelativeSizeAxes = Axes.Both,
-                },
-            };
-        }
-
-        [BackgroundDependencyLoader]
-        private void load(OsuColour colours, APIAccess api)
-        {
-            this.api = api;
-            tags.TextColour = colours.Yellow;
-        }
-
-        protected override void UpdateAfterChildren()
-        {
-            base.UpdateAfterChildren();
-
-            metadataScroll.Height = statsFlow.DrawHeight;
-            failRetryContainer.Height = DrawHeight - Padding.TotalVertical - (top.DrawHeight + spacing / 2);
-        }
-
-        private void updateStatistics()
-        {
-            if (Beatmap == null)
-            {
-                clearStats();
-                return;
-            }
-
-            ratingsContainer.FadeIn(transition_duration);
-            advanced.Beatmap = Beatmap;
-            loadDetailsAsync(Beatmap);
-
-            var requestedBeatmap = Beatmap;
-            if (requestedBeatmap.Metrics == null)
-            {
-                var lookup = new GetBeatmapDetailsRequest(requestedBeatmap);
-                lookup.Success += res =>
-                {
-                    if (beatmap != requestedBeatmap)
-                        //the beatmap has been changed since we started the lookup.
-                        return;
-
-                    requestedBeatmap.Metrics = res;
-                    Schedule(() => displayMetrics(res));
-                };
-                lookup.Failure += e => Schedule(() => displayMetrics(null));
-
-                api.Queue(lookup);
-                loading.Show();
-            }
-
-            displayMetrics(requestedBeatmap.Metrics, false);
-        }
-
-        private void loadDetailsAsync(BeatmapInfo beatmap)
-        {
-            if (description == null || source == null || tags == null)
-                throw new InvalidOperationException($@"Requires all {nameof(MetadataSection)} elements to be non-null.");
-
-            Schedule(() =>
-            {
-                description.Text = Beatmap?.Version;
-                source.Text = Beatmap?.Metadata?.Source;
-                tags.Text = Beatmap?.Metadata?.Tags;
-            });
-        }
-
-        private void displayMetrics(BeatmapMetrics metrics, bool failOnMissing = true)
-        {
-            var hasRatings = metrics?.Ratings?.Any() ?? false;
-            var hasRetriesFails = (metrics?.Retries?.Any() ?? false) && (metrics.Fails?.Any() ?? false);
-
-            if (failOnMissing) loading.Hide();
-
-            if (hasRatings)
-            {
-                ratings.Metrics = metrics;
-                ratings.FadeIn(transition_duration);
-            }
-            else if (failOnMissing)
-            {
-                ratings.Metrics = new BeatmapMetrics
-                {
-                    Ratings = new int[10],
-                };
-            }
-            else
-            {
-                ratings.FadeTo(0.25f, transition_duration);
-            }
-
-            if (hasRetriesFails)
-            {
-                failRetryGraph.Metrics = metrics;
-                failRetryContainer.FadeIn(transition_duration);
-            }
-            else if (failOnMissing)
-            {
-                failRetryGraph.Metrics = new BeatmapMetrics
-                {
-                    Fails = new int[100],
-                    Retries = new int[100],
-                };
-            }
-            else
-            {
-                failRetryContainer.FadeTo(0.25f, transition_duration);
-            }
-        }
-
-        private void clearStats()
-        {
-<<<<<<< HEAD
-            loadDetailsAsync(null);
-=======
-            description.Text = null;
-            source.Text = null;
-            tags.Text = null;
-
->>>>>>> 6faa0f62
-            advanced.Beatmap = new BeatmapInfo
-            {
-                StarDifficulty = 0,
-                BaseDifficulty = new BeatmapDifficulty
-                {
-                    CircleSize = 0,
-                    DrainRate = 0,
-                    OverallDifficulty = 0,
-                    ApproachRate = 0,
-                },
-            };
-
-            loading.Hide();
-            ratingsContainer.FadeOut(transition_duration);
-            failRetryContainer.FadeOut(transition_duration);
-        }
-
-        private class DetailBox : Container
-        {
-            private readonly Container content;
-            protected override Container<Drawable> Content => content;
-
-            public DetailBox()
-            {
-                RelativeSizeAxes = Axes.X;
-                AutoSizeAxes = Axes.Y;
-
-                InternalChildren = new Drawable[]
-                {
-                    new Box
-                    {
-                        RelativeSizeAxes = Axes.Both,
-                        Colour = Color4.Black.Opacity(0.5f),
-                    },
-                    content = new Container
-                    {
-                        RelativeSizeAxes = Axes.X,
-                        AutoSizeAxes = Axes.Y,
-                    },
-                };
-            }
-        }
-
-        private class MetadataSection : Container
-        {
-            private readonly FillFlowContainer textContainer;
-            private TextFlowContainer textFlow;
-
-            public MetadataSection(string title)
-            {
-                RelativeSizeAxes = Axes.X;
-                AutoSizeAxes = Axes.Y;
-                Alpha = 0;
-
-                InternalChild = textContainer = new FillFlowContainer
-                {
-                    RelativeSizeAxes = Axes.X,
-                    AutoSizeAxes = Axes.Y,
-                    Spacing = new Vector2(spacing / 2),
-                    Children = new Drawable[]
-                    {
-                        new Container
-                        {
-                            RelativeSizeAxes = Axes.X,
-                            AutoSizeAxes = Axes.Y,
-                            Child = new OsuSpriteText
-                            {
-                                Text = title,
-                                Font = @"Exo2.0-Bold",
-                                TextSize = 14,
-                            },
-                        },
-                        textFlow = new TextFlowContainer
-                        {
-                            RelativeSizeAxes = Axes.X,
-                            AutoSizeAxes = Axes.Y,
-                        },
-                    },
-                };
-            }
-
-            public string Text
-            {
-                set
-                {
-                    if (string.IsNullOrEmpty(value))
-                    {
-                        this.FadeOut(transition_duration);
-                        return;
-                    }
-
-                    setTextAsync(value);
-                }
-            }
-
-            private void setTextAsync(string text)
-            {
-                LoadComponentAsync(new TextFlowContainer(s => s.TextSize = 14)
-                {
-                    RelativeSizeAxes = Axes.X,
-                    AutoSizeAxes = Axes.Y,
-                    Colour = textFlow.Colour,
-                    Text = text
-                }, loaded =>
-                {
-                    textFlow?.Expire();
-                    textContainer.Add(textFlow = loaded);
-
-                    // fade in if we haven't yet.
-                    this.FadeIn(transition_duration);
-                });
-            }
-
-            public Color4 TextColour
-            {
-                get { return textFlow.Colour; }
-                set { textFlow.Colour = value; }
-            }
-        }
-
-        private class DimmedLoadingAnimation : VisibilityContainer
-        {
-            private readonly LoadingAnimation loading;
-
-            public DimmedLoadingAnimation()
-            {
-                Children = new Drawable[]
-                {
-                    new Box
-                    {
-                        RelativeSizeAxes = Axes.Both,
-                        Colour = Color4.Black.Opacity(0.5f),
-                    },
-                    loading = new LoadingAnimation(),
-                };
-            }
-
-            protected override void PopIn()
-            {
-                this.FadeIn(transition_duration, Easing.OutQuint);
-                loading.State = Visibility.Visible;
-            }
-
-            protected override void PopOut()
-            {
-                this.FadeOut(transition_duration, Easing.OutQuint);
-                loading.State = Visibility.Hidden;
-            }
-        }
-    }
-}
+﻿// Copyright (c) 2007-2017 ppy Pty Ltd <contact@ppy.sh>.
+// Licensed under the MIT Licence - https://raw.githubusercontent.com/ppy/osu/master/LICENCE
+
+using OpenTK;
+using OpenTK.Graphics;
+using osu.Framework.Allocation;
+using osu.Framework.Graphics;
+using osu.Framework.Graphics.Containers;
+using osu.Game.Graphics;
+using osu.Game.Graphics.Sprites;
+using osu.Game.Graphics.UserInterface;
+using System.Linq;
+using osu.Game.Online.API;
+using osu.Game.Online.API.Requests;
+using osu.Framework.Threading;
+using osu.Framework.Graphics.Shapes;
+using osu.Framework.Extensions.Color4Extensions;
+using osu.Game.Screens.Select.Details;
+using osu.Game.Beatmaps;
+
+namespace osu.Game.Screens.Select
+{
+    public class BeatmapDetails : Container
+    {
+        private const float spacing = 10;
+        private const float transition_duration = 250;
+
+        private readonly FillFlowContainer top, statsFlow;
+        private readonly AdvancedStats advanced;
+        private readonly DetailBox ratingsContainer;
+        private readonly UserRatings ratings;
+        private readonly ScrollContainer metadataScroll;
+        private readonly MetadataSection description, source, tags;
+        private readonly Container failRetryContainer;
+        private readonly FailRetryGraph failRetryGraph;
+        private readonly DimmedLoadingAnimation loading;
+
+        private APIAccess api;
+
+        private ScheduledDelegate pendingBeatmapSwitch;
+
+        private BeatmapInfo beatmap;
+        public BeatmapInfo Beatmap
+        {
+            get { return beatmap; }
+            set
+            {
+                if (value == beatmap) return;
+                beatmap = value;
+
+                pendingBeatmapSwitch?.Cancel();
+                pendingBeatmapSwitch = Schedule(updateStatistics);
+            }
+        }
+
+        public BeatmapDetails()
+        {
+            Children = new Drawable[]
+            {
+                new Box
+                {
+                    RelativeSizeAxes = Axes.Both,
+                    Colour = Color4.Black.Opacity(0.5f),
+                },
+                new Container
+                {
+                    RelativeSizeAxes = Axes.Both,
+                    Padding = new MarginPadding { Horizontal = spacing },
+                    Children = new Drawable[]
+                    {
+                        top = new FillFlowContainer
+                        {
+                            RelativeSizeAxes = Axes.X,
+                            AutoSizeAxes = Axes.Y,
+                            Direction = FillDirection.Horizontal,
+                            Children = new Drawable[]
+                            {
+                                statsFlow = new FillFlowContainer
+                                {
+                                    RelativeSizeAxes = Axes.X,
+                                    AutoSizeAxes = Axes.Y,
+                                    Width = 0.5f,
+                                    Spacing = new Vector2(spacing),
+                                    Padding = new MarginPadding { Right = spacing / 2 },
+                                    Children = new[]
+                                    {
+                                        new DetailBox
+                                        {
+                                            Child = advanced = new AdvancedStats
+                                            {
+                                                RelativeSizeAxes = Axes.X,
+                                                AutoSizeAxes = Axes.Y,
+                                                Padding = new MarginPadding { Horizontal = spacing, Top = spacing * 2, Bottom = spacing },
+                                            },
+                                        },
+                                        ratingsContainer = new DetailBox
+                                        {
+                                            Child = ratings = new UserRatings
+                                            {
+                                                RelativeSizeAxes = Axes.X,
+                                                Height = 134,
+                                                Padding = new MarginPadding { Horizontal = spacing, Top = spacing },
+                                            },
+                                        },
+                                    },
+                                },
+                                metadataScroll = new ScrollContainer
+                                {
+                                    RelativeSizeAxes = Axes.X,
+                                    Width = 0.5f,
+                                    ScrollbarVisible = false,
+                                    Padding = new MarginPadding { Left = spacing / 2 },
+                                    Child = new FillFlowContainer
+                                    {
+                                        RelativeSizeAxes = Axes.X,
+                                        AutoSizeAxes = Axes.Y,
+                                        LayoutDuration = transition_duration,
+                                        Spacing = new Vector2(spacing * 2),
+                                        Margin = new MarginPadding { Top = spacing * 2 },
+                                        Children = new[]
+                                        {
+                                            description = new MetadataSection("Description")
+                                            {
+                                                TextColour = Color4.White.Opacity(0.75f),
+                                            },
+                                            source = new MetadataSection("Source")
+                                            {
+                                                TextColour = Color4.White.Opacity(0.75f),
+                                            },
+                                            tags = new MetadataSection("Tags"),
+                                        },
+                                    },
+                                },
+                            },
+                        },
+                        failRetryContainer = new Container
+                        {
+                            Anchor = Anchor.BottomLeft,
+                            Origin = Anchor.BottomLeft,
+                            RelativeSizeAxes = Axes.X,
+                            Children = new Drawable[]
+                            {
+                                new OsuSpriteText
+                                {
+                                    Text = "Points of Failure",
+                                    Font = @"Exo2.0-Bold",
+                                    TextSize = 14,
+                                },
+                                failRetryGraph = new FailRetryGraph
+                                {
+                                    RelativeSizeAxes = Axes.Both,
+                                    Padding = new MarginPadding { Top = 14 + spacing / 2 },
+                                },
+                            },
+                        },
+                    },
+                },
+                loading = new DimmedLoadingAnimation
+                {
+                    RelativeSizeAxes = Axes.Both,
+                },
+            };
+        }
+
+        [BackgroundDependencyLoader]
+        private void load(OsuColour colours, APIAccess api)
+        {
+            this.api = api;
+            tags.TextColour = colours.Yellow;
+        }
+
+        protected override void UpdateAfterChildren()
+        {
+            base.UpdateAfterChildren();
+
+            metadataScroll.Height = statsFlow.DrawHeight;
+            failRetryContainer.Height = DrawHeight - Padding.TotalVertical - (top.DrawHeight + spacing / 2);
+        }
+
+        private void updateStatistics()
+        {
+            if (Beatmap == null)
+            {
+                clearStats();
+                return;
+            }
+
+            ratingsContainer.FadeIn(transition_duration);
+            advanced.Beatmap = Beatmap;
+            description.Text = Beatmap.Version;
+            source.Text = Beatmap.Metadata.Source;
+            tags.Text = Beatmap.Metadata.Tags;
+
+            var requestedBeatmap = Beatmap;
+            if (requestedBeatmap.Metrics == null)
+            {
+                var lookup = new GetBeatmapDetailsRequest(requestedBeatmap);
+                lookup.Success += res =>
+                {
+                    if (beatmap != requestedBeatmap)
+                        //the beatmap has been changed since we started the lookup.
+                        return;
+
+                    requestedBeatmap.Metrics = res;
+                    Schedule(() => displayMetrics(res));
+                };
+                lookup.Failure += e => Schedule(() => displayMetrics(null));
+
+                api.Queue(lookup);
+                loading.Show();
+            }
+
+            displayMetrics(requestedBeatmap.Metrics, false);
+        }
+
+        private void displayMetrics(BeatmapMetrics metrics, bool failOnMissing = true)
+        {
+            var hasRatings = metrics?.Ratings?.Any() ?? false;
+            var hasRetriesFails = (metrics?.Retries?.Any() ?? false) && (metrics.Fails?.Any() ?? false);
+
+            if (failOnMissing) loading.Hide();
+
+            if (hasRatings)
+            {
+                ratings.Metrics = metrics;
+                ratings.FadeIn(transition_duration);
+            }
+            else if (failOnMissing)
+            {
+                ratings.Metrics = new BeatmapMetrics
+                {
+                    Ratings = new int[10],
+                };
+            }
+            else
+            {
+                ratings.FadeTo(0.25f, transition_duration);
+            }
+
+            if (hasRetriesFails)
+            {
+                failRetryGraph.Metrics = metrics;
+                failRetryContainer.FadeIn(transition_duration);
+            }
+            else if (failOnMissing)
+            {
+                failRetryGraph.Metrics = new BeatmapMetrics
+                {
+                    Fails = new int[100],
+                    Retries = new int[100],
+                };
+            }
+            else
+            {
+                failRetryContainer.FadeTo(0.25f, transition_duration);
+            }
+        }
+
+        private void clearStats()
+        {
+            description.Text = null;
+            source.Text = null;
+            tags.Text = null;
+
+            advanced.Beatmap = new BeatmapInfo
+            {
+                StarDifficulty = 0,
+                BaseDifficulty = new BeatmapDifficulty
+                {
+                    CircleSize = 0,
+                    DrainRate = 0,
+                    OverallDifficulty = 0,
+                    ApproachRate = 0,
+                },
+            };
+
+            loading.Hide();
+            ratingsContainer.FadeOut(transition_duration);
+            failRetryContainer.FadeOut(transition_duration);
+        }
+
+        private class DetailBox : Container
+        {
+            private readonly Container content;
+            protected override Container<Drawable> Content => content;
+
+            public DetailBox()
+            {
+                RelativeSizeAxes = Axes.X;
+                AutoSizeAxes = Axes.Y;
+
+                InternalChildren = new Drawable[]
+                {
+                    new Box
+                    {
+                        RelativeSizeAxes = Axes.Both,
+                        Colour = Color4.Black.Opacity(0.5f),
+                    },
+                    content = new Container
+                    {
+                        RelativeSizeAxes = Axes.X,
+                        AutoSizeAxes = Axes.Y,
+                    },
+                };
+            }
+        }
+
+        private class MetadataSection : Container
+        {
+            private readonly FillFlowContainer textContainer;
+            private TextFlowContainer textFlow;
+
+            public MetadataSection(string title)
+            {
+                RelativeSizeAxes = Axes.X;
+                AutoSizeAxes = Axes.Y;
+                Alpha = 0;
+
+                InternalChild = textContainer = new FillFlowContainer
+                {
+                    RelativeSizeAxes = Axes.X,
+                    AutoSizeAxes = Axes.Y,
+                    Spacing = new Vector2(spacing / 2),
+                    Children = new Drawable[]
+                    {
+                        new Container
+                        {
+                            RelativeSizeAxes = Axes.X,
+                            AutoSizeAxes = Axes.Y,
+                            Child = new OsuSpriteText
+                            {
+                                Text = title,
+                                Font = @"Exo2.0-Bold",
+                                TextSize = 14,
+                            },
+                        },
+                        textFlow = new TextFlowContainer
+                        {
+                            RelativeSizeAxes = Axes.X,
+                            AutoSizeAxes = Axes.Y,
+                        },
+                    },
+                };
+            }
+
+            public string Text
+            {
+                set
+                {
+                    if (string.IsNullOrEmpty(value))
+                    {
+                        this.FadeOut(transition_duration);
+                        return;
+                    }
+
+                    setTextAsync(value);
+                }
+            }
+
+            private void setTextAsync(string text)
+            {
+                LoadComponentAsync(new TextFlowContainer(s => s.TextSize = 14)
+                {
+                    RelativeSizeAxes = Axes.X,
+                    AutoSizeAxes = Axes.Y,
+                    Colour = textFlow.Colour,
+                    Text = text
+                }, loaded =>
+                {
+                    textFlow?.Expire();
+                    textContainer.Add(textFlow = loaded);
+
+                    // fade in if we haven't yet.
+                    this.FadeIn(transition_duration);
+                });
+            }
+
+            public Color4 TextColour
+            {
+                get { return textFlow.Colour; }
+                set { textFlow.Colour = value; }
+            }
+        }
+
+        private class DimmedLoadingAnimation : VisibilityContainer
+        {
+            private readonly LoadingAnimation loading;
+
+            public DimmedLoadingAnimation()
+            {
+                Children = new Drawable[]
+                {
+                    new Box
+                    {
+                        RelativeSizeAxes = Axes.Both,
+                        Colour = Color4.Black.Opacity(0.5f),
+                    },
+                    loading = new LoadingAnimation(),
+                };
+            }
+
+            protected override void PopIn()
+            {
+                this.FadeIn(transition_duration, Easing.OutQuint);
+                loading.State = Visibility.Visible;
+            }
+
+            protected override void PopOut()
+            {
+                this.FadeOut(transition_duration, Easing.OutQuint);
+                loading.State = Visibility.Hidden;
+            }
+        }
+    }
+}